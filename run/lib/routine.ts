import { $, cd, within } from 'npm:zx@8.1.0';
import {
  detectScriptsDirectory,
  verifyIfMetaJsonExists,
} from '../utils/divers.ts';
import { cmd } from './custom.ts';
import fs from 'npm:fs-extra@11.2.0';

////////////////////////////////////////////////////////////////////////////////
// MUTE BY DEFAULT
////////////////////////////////////////////////////////////////////////////////

$.verbose = false;

////////////////////////////////////////////////////////////////////////////////
// RUNNING COMMAND LOCATION
////////////////////////////////////////////////////////////////////////////////

let currentPath = await detectScriptsDirectory(Deno.cwd());

cd(currentPath);

////////////////////////////////////////////////////////////////////////////////
// CURRENT METADATA
////////////////////////////////////////////////////////////////////////////////

let metaConfig = await verifyIfMetaJsonExists(currentPath);

////////////////////////////////////////////////////////////////////////////////
//
////////////////////////////////////////////////////////////////////////////////
export async function generateTreeCommands(
  scripts: string[],
  routineMap: any
): Promise<any> {
  function resolveRoutine(task: string, routines: any): any {
    const command = routines[task];

    if (!command) {
      return task; // If it's not a routine, return the task itself
    }

    // If the command starts with 'parallel ' or 'sequence ', handle them specially
    if (command.startsWith('parallel ')) {
      const parallelTasks = command
        .slice(9)
        .split(' ')
        .map((task) => task.trim());
      return {
        tasks: parallelTasks.map((task) => resolveRoutine(task, routines)),
        mode: 'parallel',
      };
    }

    if (command.startsWith('sequence ')) {
      const sequenceTasks = command
        .slice(9)
        .split(' ')
        .map((task) => task.trim());
      return {
        tasks: sequenceTasks.map((task) => resolveRoutine(task, routines)),
        mode: 'sequence',
      };
    }

    // Split the command string by && for sequence
    const sequenceParts = command.split('&&').map((part) => part.trim());
    if (sequenceParts.length > 1) {
      return {
        tasks: sequenceParts.map((part) => resolveRoutine(part, routines)),
        mode: 'sequence',
      };
    }

    // Split the command string by & for parallel
    const parallelParts = command.split('&').map((part) => part.trim());
    if (parallelParts.length > 1) {
      return {
        tasks: parallelParts.map((part) => resolveRoutine(part, routines)),
        mode: 'parallel',
      };
    }

    // If the command does not contain any of the above patterns, return the command itself
    return command;
  }

  function buildTaskTree(tasks: string[], routines: any) {
    return tasks.map((task) => {
      if (routines[task]) {
        return resolveRoutine(task, routines);
      } else {
        return task;
      }
    });
  }

  function generateObjectTree(
    tasks: string[],
    routines: any,
    initialMode = 'parallel'
  ) {
    const taskTree = buildTaskTree(tasks, routines);
    return {
      tasks: taskTree,
      mode: initialMode,
    };
  }

  return generateObjectTree(scripts, routineMap);
}

////////////////////////////////////////////////////////////////////////////////
// MAIN ENTRY POINT
////////////////////////////////////////////////////////////////////////////////

export default async function npm(program: any) {
  $.verbose = false;
  const routine = program.command('routine');
  routine
    .description('run npm scripts')
    .argument('<script...>', 'script to run')
    .option('--parallel', 'Run scripts in parallel')
    .option('--sequence', 'Run scripts in sequence')
    .action(async (scripts: string[], options: any) => {
      $.verbose = false;

      Deno.env.set('FORCE_COLOR', '1');

      const routines = metaConfig?.routines;

      if (!routines) {
        console.log('No routines found');
        Deno.exit(0);
      }

<<<<<<< HEAD
      const result = await generateTreeCommands(scripts, routines);
=======
            await $` npm run ${script}`;
>>>>>>> fe747376

      async function executeCommand(command) {
        $.verbose = true;

        // if command start with cd then change directory

        if (command.startsWith('cd ')) {
          const directory = command.slice(3);
          await cd(directory);
          return;
        } else {
          const isCustomCommand = cmd`${command}`;
          await $`${isCustomCommand}`;
        }
      }

      /**
       * Recursively execute tasks based on their mode.
       * @param {object} taskObject - The task object containing tasks and mode.
       */
      async function executeTasks(taskObject: any) {
        const { tasks, mode } = taskObject;

        if (mode === 'parallel') {
          await Promise.all(
            tasks.map((task: any) => {
              if (typeof task === 'string') {
                return executeCommand(task);
              } else {
                return executeTasks(task);
              }
            })
          );
        } else if (mode === 'sequence') {
          await within(async () => {
            for await (const task of tasks) {
              if (typeof task === 'string') {
                await executeCommand(task);
              } else {
                await executeTasks(task);
              }
            }
          });
        }
      }

      // Run the task tree
      executeTasks(JSON.parse(JSON.stringify(result)))
        .then(() => {
          console.log('All tasks executed successfully.');
        })
        .catch((error) => {
          console.error('Error executing tasks:', error);
        });
    });
}<|MERGE_RESOLUTION|>--- conflicted
+++ resolved
@@ -134,11 +134,8 @@
         Deno.exit(0);
       }
 
-<<<<<<< HEAD
       const result = await generateTreeCommands(scripts, routines);
-=======
-            await $` npm run ${script}`;
->>>>>>> fe747376
+
 
       async function executeCommand(command) {
         $.verbose = true;
